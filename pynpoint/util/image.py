"""
Functions for image processing.
"""

import math

from typing import Union, Tuple

import cv2
import numpy as np

from typeguard import typechecked
from skimage.transform import rescale
from scipy.ndimage import fourier_shift, shift, rotate


@typechecked
def center_pixel(image: np.ndarray) -> Tuple[int, int]:
    """
    Function to get the pixel position of the image center. Note that this position
    can not be unambiguously defined for an even-sized image. Python indexing starts
    at 0 so the coordinates of the pixel in the bottom-left corner are (0, 0).

    Parameters
    ----------
    image : numpy.ndarray
        Input image (2D or 3D).

    Returns
    -------
    tuple(int, int)
        Pixel position (y, x) of the image center.
    """

    if image.shape[-2]%2 == 0 and image.shape[-1]%2 == 0:
        center = (image.shape[-2] // 2 - 1, image.shape[-1] // 2 - 1)

    elif image.shape[-2]%2 == 0 and image.shape[-1]%2 == 1:
        center = (image.shape[-2] // 2 - 1, (image.shape[-1]-1) // 2)

    elif image.shape[-2]%2 == 1 and image.shape[-1]%2 == 0:
        center = ((image.shape[-2]-1) // 2, image.shape[-1] // 2 - 1)

    elif image.shape[-2]%2 == 1 and image.shape[-1]%2 == 1:
        center = ((image.shape[-2]-1) // 2, (image.shape[-1]-1) // 2)

    return center

@typechecked
def center_subpixel(image: np.ndarray) -> Tuple[float, float]:
    """
    Function to get the precise position of the image center. The center of the pixel in the
    bottom left corner of the image is defined as (0, 0), so the bottom left corner of the
    image is located at (-0.5, -0.5).

    Parameters
    ----------
    image : numpy.ndarray
        Input image (2D or 3D).

    Returns
    -------
    tuple(float, float)
        Subpixel position (y, x) of the image center.
    """

    center_x = float(image.shape[-1])/2. - 0.5
    center_y = float(image.shape[-2])/2. - 0.5

    return (center_y, center_x)

@typechecked
def crop_image(image: np.ndarray,
               center: Union[tuple, None],
               size: int) -> np.ndarray:
    """
    Function to crop square images around a specified position.

    Parameters
    ----------
    image : numpy.ndarray
        Input image (2D or 3D).
    center : tuple(int, int), None
        The new image center (y, x). The center of the image is used if set to None.
    size : int
        Image size (pix) for both dimensions. Increased by 1 pixel if size is an even number.

    Returns
    -------
    numpy.ndarray
        Cropped odd-sized image (2D or 3D).
    """

    if center is None or (center[0] is None and center[1] is None):
        center = center_pixel(image)

        # if image.shape[-1]%2 == 0:
        #     warnings.warn('The image is even-size so there is not a uniquely defined pixel in '
        #                   'the center of the image. The image center is determined (with pixel '
        #                   'precision) with the pynpoint.util.image.center_pixel function.')

    if size%2 == 0:
        size += 1

    x_start = center[1] - (size-1)//2
    x_end = center[1] + (size-1)//2 + 1

    y_start = center[0] - (size-1)//2
    y_end = center[0] + (size-1)//2 + 1

    if x_start < 0 or y_start < 0 or x_end > image.shape[-1] or y_end > image.shape[-2]:
        raise ValueError('Target image resolution does not fit inside the input image resolution.')

    if image.ndim == 2:
        im_return = np.copy(image[y_start:y_end, x_start:x_end])
    if image.ndim == 3:
        im_return = np.copy(image[:, y_start:y_end, x_start:x_end])

    return im_return

@typechecked
def rotate_images(images: np.ndarray,
                  angles: np.ndarray) -> np.ndarray:
    """
    Function to rotate all images in clockwise direction.

    Parameters
    ----------
    images : numpy.ndarray
        Stack of images (3D).
    angle : numpy.ndarray
        Rotation angles (deg).

    Returns
    -------
    numpy.ndarray
        Rotated images.
    """

    im_rot = np.zeros(images.shape)

    for i, item in enumerate(angles):
        im_rot[i, ] = rotate(input=images[i, ], angle=item, reshape=False)

    return im_rot

@typechecked
def create_mask(im_shape: Tuple[int, int],
                size: Union[Tuple[float, float], Tuple[float, None],
                            Tuple[None, float], Tuple[None, None]]) -> np.ndarray:
    """
    Function to create a mask for the central and outer image regions.

    Parameters
    ----------
    im_shape : tuple(int, int)
        Image size in both dimensions.
    size : tuple(float, float)
        Size (pix) of the inner and outer mask.

    Returns
    -------
    numpy.ndarray
        Image mask.
    """

    mask = np.ones(im_shape)
    npix = im_shape[0]

    if size[0] is not None or size[1] is not None:

        if npix%2 == 0:
            x_grid = y_grid = np.linspace(-npix/2+0.5, npix/2-0.5, npix)
        elif npix%2 == 1:
            x_grid = y_grid = np.linspace(-(npix-1)/2, (npix-1)/2, npix)

        xx_grid, yy_grid = np.meshgrid(x_grid, y_grid)
        rr_grid = np.sqrt(xx_grid**2+yy_grid**2)

    if size[0] is not None:
        mask[rr_grid < size[0]] = 0.

    if size[1] is not None:
        if size[1] > npix/2.:
            size = (size[0], npix/2.)

        mask[rr_grid > size[1]] = 0.

    return mask

@typechecked
def shift_image(image: np.ndarray,
                shift_yx: Tuple[float, float],
                interpolation: str,
                mode: str = 'constant') -> np.ndarray:
    """
    Function to shift an image.

    Parameters
    ----------
    image : numpy.ndarray
        Input image (2D or 3D). If 3D the image is not shifted along the 0th axis.
    shift_yx : tuple(float, float)
        Shift (y, x) to be applied (pix).
    interpolation : str
        Interpolation type ('spline', 'bilinear', or 'fft').
    mode : str
        Interpolation mode.

    Returns
    -------
    numpy.ndarray
        Shifted image.
    """

<<<<<<< HEAD
    if image.ndim == 3:
        shift_zyx = [0, shift_yx[0], shift_yx[1]]
    else:
        shift_zyx = shift_yx

    if interpolation == "spline":
        im_center = shift(image, shift_zyx, order=5, mode=mode)

    elif interpolation == "bilinear":
        im_center = shift(image, shift_zyx, order=1, mode=mode)

    elif interpolation == "fft":
        fft_shift = fourier_shift(np.fft.fftn(image), shift_zyx)
=======
    if interpolation == 'spline':
        im_center = shift(image, shift_yx, order=5, mode=mode)

    elif interpolation == 'bilinear':
        im_center = shift(image, shift_yx, order=1, mode=mode)

    elif interpolation == 'fft':
        fft_shift = fourier_shift(np.fft.fftn(image), shift_yx)
>>>>>>> 59332da1
        im_center = np.fft.ifftn(fft_shift).real

    return im_center

@typechecked
def scale_image(image: np.ndarray,
                scaling_x: float,
                scaling_y: float) -> np.ndarray:
    """
    Function to spatially scale an image.

    Parameters
    ----------
    images : numpy.ndarray
        Input image (2D).
    scaling_x : float
        Scaling factor x.
    scaling_y : float
        Scaling factor y.

    Returns
    -------
    numpy.ndarray
        Shifted image (2D).
    """

    sum_before = np.sum(image)

    im_scale = rescale(image=np.asarray(image, dtype=np.float64),
                       scale=(scaling_y, scaling_x),
                       order=5,
                       mode='reflect',
                       anti_aliasing=True,
                       multichannel=False)

    sum_after = np.sum(im_scale)

    return im_scale * (sum_before / sum_after)

@typechecked
def cartesian_to_polar(center: Tuple[float, float],
                       x_pos: float,
                       y_pos: float) -> Tuple[float, float]:
    """
    Function to convert pixel coordinates to polar coordinates.

    Parameters
    ----------
    center : tuple(float, float)
        Image center (y, x) from :func:`~pynpoint.util.image.center_subpixel`.
    x_pos : float
        Pixel coordinate along the horizontal axis. The bottom left corner of the image is
        (-0.5, -0.5).
    y_pos : float
        Pixel coordinate along the vertical axis. The bottom left corner of the image is
        (-0.5, -0.5).

    Returns
    -------
    tuple(float, float)
        Separation (pix) and position angle (deg). The angle is measured counterclockwise with
        respect to the positive y-axis.
    """

    sep = math.sqrt((center[1]-x_pos)**2.+(center[0]-y_pos)**2.)
    ang = math.atan2(y_pos-center[1], x_pos-center[0])
    ang = (math.degrees(ang)-90.)%360.

    return tuple([sep, ang])

@typechecked
def polar_to_cartesian(image: np.ndarray,
                       sep: float,
                       ang: float) -> Tuple[float, float]:
    """
    Function to convert polar coordinates to pixel coordinates.

    Parameters
    ----------
    image : numpy.ndarray
        Input image (2D or 3D).
    sep : float
        Separation (pix).
    ang : float
        Position angle (deg), measured counterclockwise with respect to the positive y-axis.

    Returns
    -------
    tuple(float, float)
        Cartesian coordinates (x, y). The bottom left corner of the image is (-0.5, -0.5).
    """

    center = center_subpixel(image) # (y, x)

    x_pos = center[1] + sep*math.cos(math.radians(ang+90.))
    y_pos = center[0] + sep*math.sin(math.radians(ang+90.))

    return tuple([x_pos, y_pos])

@typechecked
def pixel_distance(im_shape: Tuple[int, int],
                   position: Tuple[int, int] = None) -> np.ndarray:
    """
    Function to calculate the distance of each pixel with respect to a given pixel position.

    Parameters
    ----------
    im_shape : tuple(int, int)
        Image shape (y, x).
    position : tuple(int, int)
        Pixel center (y, x) from which the distance is calculated. The image center is used if
        set to None. Python indexing starts at zero so the bottom left pixel is (0, 0).

    Returns
    -------
    numpy.ndarray
        2D array with the distances of each pixel from the provided pixel position.
    """

    if im_shape[0]%2 == 0:
        y_grid = np.linspace(-im_shape[0]/2+0.5, im_shape[0]/2-0.5, im_shape[0])
    elif im_shape[0]%2 == 1:
        y_grid = np.linspace(-(im_shape[0]-1)/2, (im_shape[0]-1)/2, im_shape[0])

    if im_shape[1]%2 == 0:
        x_grid = np.linspace(-im_shape[1]/2+0.5, im_shape[1]/2-0.5, im_shape[1])
    elif im_shape[0]%2 == 1:
        x_grid = np.linspace(-(im_shape[1]-1)/2, (im_shape[1]-1)/2, im_shape[1])

    if position is not None:
        y_shift = y_grid[position[0]]
        x_shift = x_grid[position[1]]

        y_grid -= y_shift
        x_grid -= x_shift

    xx_grid, yy_grid = np.meshgrid(x_grid, y_grid)

    return np.sqrt(xx_grid**2 + yy_grid**2)

@typechecked
def subpixel_distance(im_shape: Tuple[int, int],
                      position: Tuple[float, float]) -> np.ndarray:
    """
    Function to calculate the distance of each pixel with respect to a given subpixel position.

    Parameters
    ----------
    im_shape : tuple(int, int)
        Image shape (y, x).
    position : tuple(float, float)
        Pixel center (y, x) from which the distance is calculated. Python indexing starts at zero
        so the bottom left image corner is (-0.5, -0.5).

    Returns
    -------
    numpy.ndarray
        2D array with the distances of each pixel from the provided pixel position.
    """

    if im_shape[0]%2 == 0:
        raise ValueError('The subpixel_distance function has only been implemented for '
                         'odd-sized images.')

    y_size = (im_shape[0]-1)/2
    x_size = (im_shape[1]-1)/2

    y_grid = np.linspace(-y_size, y_size, im_shape[0])
    x_grid = np.linspace(-x_size, x_size, im_shape[1])

    y_pos = position[0] - y_size
    x_pos = position[1] - x_size

    y_grid -= y_pos
    x_grid -= x_pos

    xx_grid, yy_grid = np.meshgrid(x_grid, y_grid)

    return np.sqrt(xx_grid**2 + yy_grid**2)

@typechecked
def select_annulus(image_in: np.ndarray,
                   radius_in: float,
                   radius_out: float,
                   mask_position: Tuple[float, float] = None,
                   mask_radius: float = None) -> np.ndarray:
    """
    image_in : numpy.ndarray
        Input image.
    radius_in : float
        Inner radius of the annulus (pix).
    radius_out : float
        Outer radius of the annulus (pix).
    mask_position : tuple(float, float), None
        Center (pix, pix) position (y, x) in of the circular region that is excluded. Not used
        if set to None.
    mask_radius : float, None
        Radius (pix) of the circular region that is excluded. Not used if set to None.
    """

    im_shape = image_in.shape

    if im_shape[0]%2 == 0:
        y_grid = np.linspace(-im_shape[0]/2+0.5, im_shape[0]/2-0.5, im_shape[0])
    elif im_shape[0]%2 == 1:
        y_grid = np.linspace(-(im_shape[0]-1)/2, (im_shape[0]-1)/2, im_shape[0])

    if im_shape[1]%2 == 0:
        x_grid = np.linspace(-im_shape[1]/2+0.5, im_shape[1]/2-0.5, im_shape[1])
    elif im_shape[0]%2 == 1:
        x_grid = np.linspace(-(im_shape[1]-1)/2, (im_shape[1]-1)/2, im_shape[1])

    xx_grid, yy_grid = np.meshgrid(x_grid, y_grid)
    rr_grid = np.sqrt(xx_grid**2+yy_grid**2)

    mask = np.ones(im_shape)

    indices = np.where((rr_grid < radius_in) | (rr_grid > radius_out))
    mask[indices[0], indices[1]] = 0.

    if mask_position is not None and mask_radius is not None:
        distance = subpixel_distance(im_shape=im_shape, position=mask_position)
        indices = np.where(distance < mask_radius)
        mask[indices[0], indices[1]] = 0.

    indices = np.where(mask == 1.)

    return image_in[indices[0], indices[1]]

@typechecked
def locate_star(image: np.ndarray,
                center: Union[tuple, None],
                width: Union[int, None],
                fwhm: Union[int, None]) -> np.ndarray:
    """
    Function to locate the star by finding the brightest pixel.

    Parameters
    ----------
    image : numpy.ndarray
        Input image (2D).
    center : tuple(int, int), None
        Pixel center (y, x) of the subframe. The full image is used if set to None.
    width : int, None
        The width (pix) of the subframe. The full image is used if set to None.
    fwhm : int, None
        Full width at half maximum (pix) of the Gaussian kernel. Not used if set to None.

    Returns
    -------
    numpy.ndarray
        Position (y, x) of the brightest pixel.
    """

    if width is not None:
        if center is None:
            center = center_pixel(image)

        image = crop_image(image, center, width)

    if fwhm is None:
        smooth = np.copy(image)

    else:
        sigma = fwhm/math.sqrt(8.*math.log(2.))
        kernel = (fwhm*2+1, fwhm*2+1)
        smooth = cv2.GaussianBlur(image, kernel, sigma)

    # argmax[0] is the y position and argmax[1] is the y position
    argmax = np.asarray(np.unravel_index(smooth.argmax(), smooth.shape))

    if center is not None and width is not None:
        argmax[0] += center[0] - (image.shape[0]-1) // 2 # y
        argmax[1] += center[1] - (image.shape[1]-1) // 2 # x

    return argmax

@typechecked
def rotate_coordinates(center: Tuple[float, float],
                       position: Tuple[float, float],
                       angle: float) -> Tuple[float, float]:
    """
    Function to rotate coordinates around the image center.

    Parameters
    ----------
    center : tuple(float, float)
        Image center (y, x).
    position : tuple(float, float)
        Position (y, x) in the image.
    angle : float
        Angle (deg) to rotate in counterclockwise direction.

    Returns
    -------
    tuple(float, float)
        New position (y, x).
    """

    pos_x = (position[1]-center[1])*math.cos(np.radians(angle)) - \
            (position[0]-center[0])*math.sin(np.radians(angle))

    pos_y = (position[1]-center[1])*math.sin(np.radians(angle)) + \
            (position[0]-center[0])*math.cos(np.radians(angle))

    return (center[0]+pos_y, center[1]+pos_x)<|MERGE_RESOLUTION|>--- conflicted
+++ resolved
@@ -213,7 +213,6 @@
         Shifted image.
     """
 
-<<<<<<< HEAD
     if image.ndim == 3:
         shift_zyx = [0, shift_yx[0], shift_yx[1]]
     else:
@@ -227,16 +226,6 @@
 
     elif interpolation == "fft":
         fft_shift = fourier_shift(np.fft.fftn(image), shift_zyx)
-=======
-    if interpolation == 'spline':
-        im_center = shift(image, shift_yx, order=5, mode=mode)
-
-    elif interpolation == 'bilinear':
-        im_center = shift(image, shift_yx, order=1, mode=mode)
-
-    elif interpolation == 'fft':
-        fft_shift = fourier_shift(np.fft.fftn(image), shift_yx)
->>>>>>> 59332da1
         im_center = np.fft.ifftn(fft_shift).real
 
     return im_center
