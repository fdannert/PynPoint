--- conflicted
+++ resolved
@@ -242,7 +242,6 @@
         assert np.allclose(data[0, 4], 7.831022605121996, rtol=limit, atol=0.)
         assert np.allclose(data[0, 5], 2.3375921055608217e-06, rtol=limit, atol=0.)
 
-<<<<<<< HEAD
     def test_false_positive_angles(self):
         module = FalsePositiveModule(position=(31., 49.),
                                      aperture=0.1,
@@ -296,10 +295,7 @@
         assert np.allclose(data[0, 4], 5.732604258876715, rtol=limit, atol=0.)
         assert np.allclose(data[0, 5], 4.708593182147344e-05, rtol=limit, atol=0.)
 
-    def test_simplex_minimization_hessian(self):
-=======
     def test_simplex_minimization_hessian(self) -> None:
->>>>>>> 7576a833
 
         module = SimplexMinimizationModule(name_in='simplex1',
                                            image_in_tag='fake',
